// SPDX-License-Identifier: AGPL-3.0-only

pragma solidity 0.8.10;

import {IFollowNFT} from '../interfaces/IFollowNFT.sol';
import {IFollowModule} from '../interfaces/IFollowModule.sol';
import {ILensHub} from '../interfaces/ILensHub.sol';
import {Errors} from '../libraries/Errors.sol';
import {Events} from '../libraries/Events.sol';
import {DataTypes} from '../libraries/DataTypes.sol';
import {LensNFTBase} from './base/LensNFTBase.sol';

/**
 * @title FollowNFT
 * @author Lens Protocol
 *
 * @notice This contract is the NFT that is minted upon following a given profile. It is cloned upon first follow for a
 * given profile, and includes built-in governance power and delegation mechanisms.
 *
 * NOTE: This contract assumes total NFT supply for this follow NFT will never exceed 2^128 - 1
 */
contract FollowNFT is LensNFTBase, IFollowNFT {
    struct Snapshot {
        uint128 blockNumber;
        uint128 value;
    }

    address public immutable HUB;

    bytes32 internal constant DELEGATE_BY_SIG_TYPEHASH =
        0xb8f190a57772800093f4e2b186099eb4f1df0ed7f5e2791e89a4a07678e0aeff;
    // keccak256(
    // 'DelegateBySig(address delegator,address delegatee,uint256 nonce,uint256 deadline)'
    // );

    mapping(address => mapping(uint256 => Snapshot)) internal _snapshots;
    mapping(address => address) internal _delegates;
    mapping(address => uint256) internal _snapshotCount;
    mapping(uint256 => Snapshot) internal _delSupplySnapshots;
    uint256 internal _delSupplySnapshotCount;
    uint256 internal _profileId;
    uint256 internal _tokenIdCounter;

    bool private _initialized;

    // We create the FollowNFT with the pre-computed HUB address before deploying the hub.
    constructor(address hub) {
        if (hub == address(0)) revert Errors.InitParamsInvalid();
        HUB = hub;
        _initialized = true;
    }

    /// @inheritdoc IFollowNFT
    function initialize(
        uint256 profileId,
        string calldata name,
        string calldata symbol
    ) external override {
        if (_initialized) revert Errors.Initialized();
        _initialized = true;
        _profileId = profileId;
        super._initialize(name, symbol);
        emit Events.FollowNFTInitialized(profileId, block.timestamp);
    }

    /// @inheritdoc IFollowNFT
    function mint(address to) external override returns (uint256) {
        if (msg.sender != HUB) revert Errors.NotHub();
<<<<<<< HEAD
        uint256 tokenId = ++_tokenIdCounter;
        _mint(to, tokenId);
        return tokenId;
=======
        unchecked {
            uint256 tokenId = ++_tokenIdCounter;
            _mint(to, tokenId);
        }
>>>>>>> 7f82ef1b
    }

    /// @inheritdoc IFollowNFT
    function delegate(address delegatee) external override {
        _delegate(msg.sender, delegatee);
    }

    /// @inheritdoc IFollowNFT
    function delegateBySig(
        address delegator,
        address delegatee,
        DataTypes.EIP712Signature calldata sig
    ) external override {
        _validateRecoveredAddress(
            _calculateDigest(
                keccak256(
                    abi.encode(
                        DELEGATE_BY_SIG_TYPEHASH,
                        delegator,
                        delegatee,
                        sigNonces[delegator]++,
                        sig.deadline
                    )
                )
            ),
            delegator,
            sig
        );
        _delegate(delegator, delegatee);
    }

    /// @inheritdoc IFollowNFT
    function getPowerByBlockNumber(address user, uint256 blockNumber)
        external
        view
        override
        returns (uint256)
    {
        if (blockNumber > block.number) revert Errors.BlockNumberInvalid();
        uint256 snapshotCount = _snapshotCount[user];
        if (snapshotCount == 0) return 0; // Returning zero since this means the user never delegated and has no power
        return _getSnapshotValueByBlockNumber(_snapshots[user], blockNumber, snapshotCount);
    }

    /// @inheritdoc IFollowNFT
    function getDelegatedSupplyByBlockNumber(uint256 blockNumber)
        external
        view
        override
        returns (uint256)
    {
        if (blockNumber > block.number) revert Errors.BlockNumberInvalid();
        uint256 snapshotCount = _delSupplySnapshotCount;
        if (snapshotCount == 0) return 0; // Returning zero since this means a delegation has never occurred
        return _getSnapshotValueByBlockNumber(_delSupplySnapshots, blockNumber, snapshotCount);
    }

    function _getSnapshotValueByBlockNumber(
        mapping(uint256 => Snapshot) storage _shots,
        uint256 blockNumber,
        uint256 snapshotCount
    ) internal view returns (uint256) {
        unchecked {
            uint256 lower = 0;
            uint256 upper = snapshotCount - 1;

            // First check most recent snapshot
            if (_shots[upper].blockNumber <= blockNumber) return _shots[upper].value;

            // Next check implicit zero balance
            if (_shots[lower].blockNumber > blockNumber) return 0;

            while (upper > lower) {
                uint256 center = upper - (upper - lower) / 2;
                Snapshot memory snapshot = _shots[center];
                if (snapshot.blockNumber == blockNumber) {
                    return snapshot.value;
                } else if (snapshot.blockNumber < blockNumber) {
                    lower = center;
                } else {
                    upper = center - 1;
                }
            }
            return _shots[lower].value;
        }
    }

    /**
     * @dev This returns the follow NFT URI fetched from the hub.
     */
    function tokenURI(uint256 tokenId) public view override returns (string memory) {
        if (!_exists(tokenId)) revert Errors.TokenDoesNotExist();
        return ILensHub(HUB).getFollowNFTURI(_profileId);
    }

    /**
     * @dev Upon transfers, we move the appropriate delegations, and emit the transfer event in the hub.
     */
    function _beforeTokenTransfer(
        address from,
        address to,
        uint256 tokenId
    ) internal override {
        address fromDelegatee = _delegates[from];
        address toDelegatee = _delegates[to];
        address followModule = ILensHub(HUB).getFollowModule(_profileId);

        _moveDelegate(fromDelegatee, toDelegatee, 1);

        super._beforeTokenTransfer(from, to, tokenId);
        ILensHub(HUB).emitFollowNFTTransferEvent(_profileId, tokenId, from, to);
        if (followModule != address(0)) {
            IFollowModule(followModule).followModuleTransferHook(_profileId, from, to, tokenId);
        }
    }

    function _delegate(address delegator, address delegatee) internal {
        uint256 delegatorBalance = balanceOf(delegator);
        address previousDelegate = _delegates[delegator];
        _delegates[delegator] = delegatee;
        _moveDelegate(previousDelegate, delegatee, delegatorBalance);
    }

    function _moveDelegate(
        address from,
        address to,
        uint256 amount
    ) internal {
        unchecked {
            bool fromZero = from == address(0);
            if (!fromZero) {
                uint256 fromSnapshotCount = _snapshotCount[from];

                // Underflow is impossible since, if from != address(0), then a delegation must have occurred (at least 1 snapshot)
                uint256 previous = _snapshots[from][fromSnapshotCount - 1].value;
                uint128 newValue = uint128(previous - amount);

                _writeSnapshot(from, newValue, fromSnapshotCount);
                emit Events.FollowNFTDelegatedPowerChanged(from, newValue, block.timestamp);
            }

            if (to != address(0)) {
                // if from == address(0) then this is an initial delegation (add amount to supply)
                if (fromZero) {
                    // It is expected behavior that the `previousDelSupply` underflows upon the first delegation,
                    // returning the expected value of zero
                    uint256 delSupplySnapshotCount = _delSupplySnapshotCount;
                    uint128 previousDelSupply = _delSupplySnapshots[delSupplySnapshotCount - 1]
                        .value;
                    uint128 newDelSupply = uint128(previousDelSupply + amount);
                    _writeSupplySnapshot(newDelSupply, delSupplySnapshotCount);
                }

                // It is expected behavior that `previous` underflows upon the first delegation to an address,
                // returning the expected value of zero
                uint256 toSnapshotCount = _snapshotCount[to];
                uint128 previous = _snapshots[to][toSnapshotCount - 1].value;
                uint128 newValue = uint128(previous + amount);
                _writeSnapshot(to, newValue, toSnapshotCount);
                emit Events.FollowNFTDelegatedPowerChanged(to, newValue, block.timestamp);
            } else {
                // If from != address(0) then this is removing a delegation, otherwise we're dealing with a
                // non-delegated burn of tokens and don't need to take any action
                if (!fromZero) {
                    // Upon removing delegation (from != address(0) && to == address(0)), supply calculations cannot
                    // underflow because if from != address(0), then a delegation must have previously occurred, so
                    // the snapshot count must be >= 1 and the previous delegated supply must be >= amount
                    uint256 delSupplySnapshotCount = _delSupplySnapshotCount;
                    uint128 previousDelSupply = _delSupplySnapshots[delSupplySnapshotCount - 1]
                        .value;
                    uint128 newDelSupply = uint128(previousDelSupply - amount);
                    _writeSupplySnapshot(newDelSupply, delSupplySnapshotCount);
                }
            }
        }
    }

    function _writeSnapshot(
        address owner,
        uint128 newValue,
        uint256 ownerSnapshotCount
    ) internal {
        unchecked {
            uint128 currentBlock = uint128(block.number);
            mapping(uint256 => Snapshot) storage ownerSnapshots = _snapshots[owner];

            // Doing multiple operations in the same block
            if (
                ownerSnapshotCount != 0 &&
                ownerSnapshots[ownerSnapshotCount - 1].blockNumber == currentBlock
            ) {
                ownerSnapshots[ownerSnapshotCount - 1].value = newValue;
            } else {
                ownerSnapshots[ownerSnapshotCount] = Snapshot(currentBlock, newValue);
                _snapshotCount[owner] = ownerSnapshotCount + 1;
            }
        }
    }

    function _writeSupplySnapshot(uint128 newValue, uint256 supplySnapshotCount) internal {
        unchecked {
            uint128 currentBlock = uint128(block.number);

            // Doing multiple operations in the same block
            if (
                supplySnapshotCount != 0 &&
                _delSupplySnapshots[supplySnapshotCount - 1].blockNumber == currentBlock
            ) {
                _delSupplySnapshots[supplySnapshotCount - 1].value = newValue;
            } else {
                _delSupplySnapshots[supplySnapshotCount] = Snapshot(currentBlock, newValue);
                _delSupplySnapshotCount = supplySnapshotCount + 1;
            }
        }
    }
}<|MERGE_RESOLUTION|>--- conflicted
+++ resolved
@@ -66,16 +66,12 @@
     /// @inheritdoc IFollowNFT
     function mint(address to) external override returns (uint256) {
         if (msg.sender != HUB) revert Errors.NotHub();
-<<<<<<< HEAD
-        uint256 tokenId = ++_tokenIdCounter;
-        _mint(to, tokenId);
+        uint256 tokenId;
+        unchecked {
+            tokenId = ++_tokenIdCounter;
+            _mint(to, tokenId);
+        }
         return tokenId;
-=======
-        unchecked {
-            uint256 tokenId = ++_tokenIdCounter;
-            _mint(to, tokenId);
-        }
->>>>>>> 7f82ef1b
     }
 
     /// @inheritdoc IFollowNFT
