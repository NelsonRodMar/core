--- conflicted
+++ resolved
@@ -490,7 +490,6 @@
         bool[] enabled,
         uint256 timestamp
     );
-<<<<<<< HEAD
 
     /**
      * @dev Emitted when the metadata associated with a profile and user is set in the `LensPeripheryDataProvider`.
@@ -506,6 +505,4 @@
         string metadata,
         uint256 timestamp
     );
-=======
->>>>>>> 7f82ef1b
 }